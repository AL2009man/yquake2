/*
 * Copyright (C) 1997-2005 Id Software, Inc.
 *           (C) 2010 skuller.net
 *           (C) 2005 Stuart Dalton (badcdev@gmail.com)
 *
 * This program is free software; you can redistribute it and/or modify
 * it under the terms of the GNU General Public License as published by
 * the Free Software Foundation; either version 2 of the License, or (at
 * your option) any later version.
 *
 * This program is distributed in the hope that it will be useful, but
 * WITHOUT ANY WARRANTY; without even the implied warranty of
 * MERCHANTABILITY or FITNESS FOR A PARTICULAR PURPOSE.
 *
 * See the GNU General Public License for more details.
 *
 * You should have received a copy of the GNU General Public License
 * along with this program; if not, write to the Free Software
 * Foundation, Inc., 59 Temple Place - Suite 330, Boston, MA
 * 02111-1307, USA.
 *
 * =======================================================================
 *
 * This is an OpenAL backend for the Quake II Soundsystem. Most of these
 * functions are from the Q2Pro project, and some are from zeq2. We 
 * adapted them to work with Yamagi Quake II.
 *
 * =======================================================================
 */

#ifdef USE_OPENAL

#include "../header/client.h"
#include "header/local.h"
#include "header/vorbis.h"

#ifdef _WIN32
 #include "../../windows/header/qal.h"
#else
 #include "../../unix/header/qal.h"
#endif

/* translates from AL coordinate system to quake */
#define AL_UnpackVector(v) - v[1], v[2], -v[0]
#define AL_CopyVector(a, b) ((b)[0] = -(a)[1], (b)[1] = (a)[2], (b)[2] = \
								 -(a)[0])

/* OpenAL implementation should support at least this number of sources */
#define MIN_CHANNELS 16

qboolean streamPlaying;
int active_buffers;

static ALuint streamSource;
static ALuint underwaterFilter;

static ALuint s_srcnums[MAX_CHANNELS - 1];
static int s_framecount;

/* Forward Declarations */
static void S_AL_StreamUpdate(void);
static void S_AL_StreamDie(void);

/* /Forward Declarations */

static void
AL_InitStreamSource()
{
	qalSourcei(streamSource, AL_BUFFER, 0);
	qalSourcei(streamSource, AL_LOOPING, AL_FALSE);
	qalSource3f(streamSource, AL_POSITION, 0.0, 0.0, 0.0);
	qalSource3f(streamSource, AL_VELOCITY, 0.0, 0.0, 0.0);
	qalSource3f(streamSource, AL_DIRECTION, 0.0, 0.0, 0.0);
	qalSourcef(streamSource, AL_ROLLOFF_FACTOR, 0.0);
	qalSourcei(streamSource, AL_SOURCE_RELATIVE, AL_TRUE);
}

static void
AL_InitUnderwaterFilter()
{
	/* Generate a filter */
	qalGenFilters(1, &underwaterFilter);

	if (qalGetError() != AL_NO_ERROR)
	{
		Com_Printf("Couldn't generate an OpenAL filter!\n");
		return;
	}

	/* Low pass filter for underwater effect */
	qalFilteri(underwaterFilter, AL_FILTER_TYPE, AL_FILTER_LOWPASS);

	if (qalGetError() != AL_NO_ERROR)
	{
		Com_Printf("Low pass filter is not supported!\n");
		return;
	}

	/* The effect */
	qalFilterf(underwaterFilter, AL_LOWPASS_GAIN, 1.5);
	qalFilterf(underwaterFilter, AL_LOWPASS_GAINHF, 0.25);
}

qboolean
AL_Init(void)
{
	int i;

	if (!QAL_Init())
	{
		Com_Printf("ERROR: OpenAL failed to initialize.\n");
		return false;
	}

	/* check for linear distance extension */
	if (!qalIsExtensionPresent("AL_EXT_LINEAR_DISTANCE"))
	{
		Com_Printf("ERROR: Required AL_EXT_LINEAR_DISTANCE extension is missing.\n");
		goto fail;
	}

	/* generate source names */
	qalGetError();
	qalGenSources(1, &streamSource);

	if (qalGetError() != AL_NO_ERROR)
	{
		Com_Printf("ERROR: Couldn't get a single Source.\n");
		goto fail;
	}
	else
	{
		/* -1 because we already got one channel for streaming */
		for (i = 0; i < MAX_CHANNELS - 1; i++)
		{
			qalGenSources(1, &s_srcnums[i]);

			if (qalGetError() != AL_NO_ERROR)
			{
				break;
			}
		}

		if (i < MIN_CHANNELS - 1)
		{
			Com_Printf("ERROR: Required at least %d sources, but got %d.\n",
					MIN_CHANNELS, i + 1);
			goto fail;
		}
	}

	s_numchannels = i;
	AL_InitStreamSource();
	AL_InitUnderwaterFilter();

	Com_Printf("Number of OpenAL sources: %d\n\n", s_numchannels);

	return true;

fail:
	QAL_Shutdown();
	return false;
}

void
AL_Shutdown(void)
{
	Com_Printf("Shutting down OpenAL.\n");

	S_AL_StreamDie();

	qalDeleteSources(1, &streamSource);
	qalDeleteFilters(1, &underwaterFilter);

	if (s_numchannels)
	{
		/* delete source names */
		qalDeleteSources(s_numchannels, s_srcnums);
		memset(s_srcnums, 0, sizeof(s_srcnums));
		s_numchannels = 0;
	}

	QAL_Shutdown();
}

sfxcache_t *
AL_UploadSfx(sfx_t *s, wavinfo_t *s_info, byte *data)
{
	sfxcache_t *sc;
	ALsizei size = s_info->samples * s_info->width;
	ALenum format = s_info->width == 2 ? AL_FORMAT_MONO16 : AL_FORMAT_MONO8;
	ALuint name;

	if (!size)
	{
		return NULL;
	}

	qalGetError();
	qalGenBuffers(1, &name);
	qalBufferData(name, format, data, size, s_info->rate);
	active_buffers++;

	if (qalGetError() != AL_NO_ERROR)
	{
		return NULL;
	}

	/* allocate placeholder sfxcache */
	sc = s->cache = Z_TagMalloc(sizeof(*sc), 0);
	sc->length = s_info->samples * 1000 / s_info->rate; /* in msec */
	sc->loopstart = s_info->loopstart;
	sc->width = s_info->width;
	sc->size = size;
	sc->bufnum = name;

	return sc;
}

void
AL_DeleteSfx(sfx_t *s)
{
	sfxcache_t *sc;
	ALuint name;

	sc = s->cache;

	if (!sc)
	{
		return;
	}

	name = sc->bufnum;
	qalDeleteBuffers(1, &name);
	active_buffers--;
}

void
AL_StopChannel(channel_t *ch)
{
	if (s_show->value > 1)
	{
		Com_Printf("%s: %s\n", __func__, ch->sfx->name);
	}

	/* stop it */
	qalSourceStop(ch->srcnum);
	qalSourcei(ch->srcnum, AL_BUFFER, AL_NONE);
	memset(ch, 0, sizeof(*ch));
}

static void
AL_Spatialize(channel_t *ch)
{
	vec3_t origin;

	/* anything coming from the view entity 
	   will always be full volume. no 
	   attenuation = no spatialization */
	if ((ch->entnum == -1) || (ch->entnum == cl.playernum + 1) ||
		!ch->dist_mult)
	{
		VectorCopy(listener_origin, origin);
	}
	else if (ch->fixed_origin)
	{
		VectorCopy(ch->origin, origin);
	}
	else
	{
		CL_GetEntitySoundOrigin(ch->entnum, origin);
	}

	qalSource3f(ch->srcnum, AL_POSITION, AL_UnpackVector(origin));
}

void
AL_PlayChannel(channel_t *ch)
{
	sfxcache_t *sc = ch->sfx->cache;

	if (s_show->value > 1)
	{
		Com_Printf("%s: %s\n", __func__, ch->sfx->name);
	}

	ch->srcnum = s_srcnums[ch - channels];
	qalGetError();
	qalSourcei(ch->srcnum, AL_BUFFER, sc->bufnum);
	qalSourcei(ch->srcnum, AL_LOOPING, ch->autosound ? AL_TRUE : AL_FALSE);
	qalSourcef(ch->srcnum, AL_GAIN, ch->master_vol);
	qalSourcef(ch->srcnum, AL_REFERENCE_DISTANCE, SOUND_FULLVOLUME);
	qalSourcef(ch->srcnum, AL_MAX_DISTANCE, 8192);
	qalSourcef(ch->srcnum, AL_ROLLOFF_FACTOR, ch->dist_mult *
			(8192 - SOUND_FULLVOLUME));

	AL_Spatialize(ch);

	/* play it */
	qalSourcePlay(ch->srcnum);

	if (qalGetError() != AL_NO_ERROR)
	{
		AL_StopChannel(ch);
	}
}

void
AL_StopAllChannels(void)
{
	int i;
	channel_t *ch;

	ch = channels;

	for (i = 0; i < s_numchannels; i++, ch++)
	{
		if (!ch->sfx)
		{
			continue;
		}

		AL_StopChannel(ch);
	}

	s_rawend = 0;
	S_AL_StreamDie();
}

static channel_t *
AL_FindLoopingSound(int entnum, sfx_t *sfx)
{
	int i;
	channel_t *ch;

	ch = channels;

	for (i = 0; i < s_numchannels; i++, ch++)
	{
		if (!ch->sfx)
		{
			continue;
		}

		if (!ch->autosound)
		{
			continue;
		}

		if (ch->entnum != entnum)
		{
			continue;
		}

		if (ch->sfx != sfx)
		{
			continue;
		}

		return ch;
	}

	return NULL;
}

static void
AL_AddLoopSounds(void)
{
	int i;
	int sounds[MAX_EDICTS];
	channel_t *ch;
	sfx_t *sfx;
	sfxcache_t *sc;
	int num;
	entity_state_t *ent;

	if ((cls.state != ca_active) || cl_paused->value || !s_ambient->value)
	{
		return;
	}

	S_BuildSoundList(sounds);

	for (i = 0; i < cl.frame.num_entities; i++)
	{
		if (!sounds[i])
		{
			continue;
		}

		sfx = cl.sound_precache[sounds[i]];

		if (!sfx)
		{
			continue; /* bad sound effect */
		}

		sc = sfx->cache;

		if (!sc)
		{
			continue;
		}

		num = (cl.frame.parse_entities + i) & (MAX_PARSE_ENTITIES - 1);
		ent = &cl_parse_entities[num];

		ch = AL_FindLoopingSound(ent->number, sfx);

		if (ch)
		{
			ch->autoframe = s_framecount;
			ch->end = paintedtime + sc->length;
			continue;
		}

		/* allocate a channel */
		ch = S_PickChannel(0, 0);

		if (!ch)
		{
			continue;
		}

		ch->autosound = true; /* remove next frame */
		ch->autoframe = s_framecount;
		ch->sfx = sfx;
		ch->entnum = ent->number;
		ch->master_vol = 1;
		ch->dist_mult = SOUND_LOOPATTENUATE;
		ch->end = paintedtime + sc->length;

		AL_PlayChannel(ch);
	}
}

static void
AL_IssuePlaysounds(void)
{
	playsound_t *ps;

	/* start any playsounds */
	while (1)
	{
		ps = s_pendingplays.next;

		if (ps == &s_pendingplays)
		{
			break; /* no more pending sounds */
		}

		if (ps->begin > paintedtime)
		{
			break;
		}

		S_IssuePlaysound(ps);
	}
}

void
AL_Update(void)
{
	int i;
	channel_t *ch;
	vec_t orientation[6];

	paintedtime = cl.time;

	/* set listener parameters */
	qalListener3f(AL_POSITION, AL_UnpackVector(listener_origin));
	AL_CopyVector(listener_forward, orientation);
	AL_CopyVector(listener_up, orientation + 3);
	qalListenerfv(AL_ORIENTATION, orientation);
	qalListenerf(AL_GAIN, s_volume->value);
	qalDistanceModel(AL_LINEAR_DISTANCE_CLAMPED);

	/* update spatialization for dynamic sounds */
	ch = channels;

	for (i = 0; i < s_numchannels; i++, ch++)
	{
		if (!ch->sfx)
		{
			continue;
		}

		if (ch->autosound)
		{
			/* autosounds are regenerated fresh each frame */
			if (ch->autoframe != s_framecount)
			{
				AL_StopChannel(ch);
				continue;
			}
		}
		else
		{
			ALenum state;

			qalGetError();
			qalGetSourcei(ch->srcnum, AL_SOURCE_STATE, &state);

			if ((qalGetError() != AL_NO_ERROR) || (state == AL_STOPPED))
			{
				AL_StopChannel(ch);
				continue;
			}
		}

		if (s_show->value)
		{
			Com_Printf("%3i %s\n", ch->master_vol, ch->sfx->name);
		}

		AL_Spatialize(ch); /* respatialize channel */
	}

	s_framecount++;

	/* add loopsounds */
	AL_AddLoopSounds();

	/* add music */
	OGG_Stream();
	S_AL_StreamUpdate();

	AL_IssuePlaysounds();
}

void
AL_Underwater()
{
	int i;

	if (sound_started != SS_OAL)
	{
		return;
	}

	/* Apply to all sources */
	for (i = 0; i < s_numchannels; i++)
	{
		qalSourcei(s_srcnums[i], AL_DIRECT_FILTER, underwaterFilter);
	}
}

void
AL_Overwater()
{
	int i;

<<<<<<< HEAD
	/* Apply to all sources */
=======
	if (sound_started != SS_OAL) 
	{
		return;
	}

	// Apply to all sources
>>>>>>> 61b10f12
	for (i = 0; i < s_numchannels; i++)
	{
		qalSourcei(s_srcnums[i], AL_DIRECT_FILTER, 0);
	}
}

static void
S_AL_StreamDie(void)
{
	int numBuffers;

	streamPlaying = false;
	qalSourceStop(streamSource);

	/* Un-queue any buffers, and delete them */
	qalGetSourcei(streamSource, AL_BUFFERS_QUEUED, &numBuffers);

	while (numBuffers--)
	{
		ALuint buffer;
		qalSourceUnqueueBuffers(streamSource, 1, &buffer);
		qalDeleteBuffers(1, &buffer);
		active_buffers--;
	}
}

static void
S_AL_StreamUpdate(void)
{
	int numBuffers;
	ALint state;

	/* Un-queue any buffers, and delete them */
	qalGetSourcei(streamSource, AL_BUFFERS_PROCESSED, &numBuffers);

	while (numBuffers--)
	{
		ALuint buffer;
		qalSourceUnqueueBuffers(streamSource, 1, &buffer);
		qalDeleteBuffers(1, &buffer);
		active_buffers--;
	}

	/* Start the streamSource playing if necessary */
	qalGetSourcei(streamSource, AL_BUFFERS_QUEUED, &numBuffers);

	qalGetSourcei(streamSource, AL_SOURCE_STATE, &state);

	if (state == AL_STOPPED)
	{
		streamPlaying = false;
	}

	if (!streamPlaying && numBuffers)
	{
		qalSourcePlay(streamSource);
		streamPlaying = true;
	}
}

static ALuint
S_AL_Format(int width, int channels)
{
	ALuint format = AL_FORMAT_MONO16;

	/* Work out format */
	if (width == 1)
	{
		if (channels == 1)
		{
			format = AL_FORMAT_MONO8;
		}
		else if (channels == 2)
		{
			format = AL_FORMAT_STEREO8;
		}
	}
	else if (width == 2)
	{
		if (channels == 1)
		{
			format = AL_FORMAT_MONO16;
		}
		else if (channels == 2)
		{
			format = AL_FORMAT_STEREO16;
		}
	}

	return format;
}

void
AL_RawSamples(int samples, int rate, int width, int channels,
		byte *data, float volume)
{
	ALuint buffer;
	ALuint format;

	format = S_AL_Format(width, channels);

	/* Create a buffer, and stuff the data into it */
	qalGenBuffers(1, &buffer);
	qalBufferData(buffer, format, (ALvoid *)data,
			(samples * width * channels), rate);
	active_buffers++;

	/* set volume */
	qalSourcef(streamSource, AL_GAIN, volume);

	/* Shove the data onto the streamSource */
	qalSourceQueueBuffers(streamSource, 1, &buffer);

	/* emulate behavior of S_RawSamples for s_rawend */
	s_rawend += samples;
}

void
AL_UnqueueRawSamples()
{
	S_AL_StreamDie();
}

#endif /* USE_OPENAL */<|MERGE_RESOLUTION|>--- conflicted
+++ resolved
@@ -550,16 +550,12 @@
 {
 	int i;
 
-<<<<<<< HEAD
+	if (sound_started != SS_OAL) 
+	{
+		return;
+	}
+
 	/* Apply to all sources */
-=======
-	if (sound_started != SS_OAL) 
-	{
-		return;
-	}
-
-	// Apply to all sources
->>>>>>> 61b10f12
 	for (i = 0; i < s_numchannels; i++)
 	{
 		qalSourcei(s_srcnums[i], AL_DIRECT_FILTER, 0);

/*
 * Copyright (C) 2010 Yamagi Burmeister
 * Copyright (C) 1997-2001 Id Software, Inc.
 *
 * This program is free software; you can redistribute it and/or modify
 * it under the terms of the GNU General Public License as published by
 * the Free Software Foundation; either version 2 of the License, or (at
 * your option) any later version.
 *
 * This program is distributed in the hope that it will be useful, but
 * WITHOUT ANY WARRANTY; without even the implied warranty of
 * MERCHANTABILITY or FITNESS FOR A PARTICULAR PURPOSE.
 *
 * See the GNU General Public License for more details.
 *
 * You should have received a copy of the GNU General Public License
 * along with this program; if not, write to the Free Software
 * Foundation, Inc., 59 Temple Place - Suite 330, Boston, MA
 * 02111-1307, USA.
 *
 * =======================================================================
 *
 * This file implements an OpenGL context via SDL
 *
 * =======================================================================
 */

#include "../refresh/header/local.h"
#include <GL/gl.h>

#ifdef _WIN32
<<<<<<< HEAD
 #include <SDL/SDL.h>
#else
 #include <SDL.h>
#endif

#include <GL/gl.h>

#include "../refresh/header/local.h"
=======
#include <SDL/SDL.h>
#include "../windows/header/glwindow.h"
#else
#include <SDL.h>
>>>>>>> 1f6d0282
#include "../unix/header/glwindow.h"
#endif

/* The window icon */
#include "icon/q2icon.xbm"

/* X.org stuff */
#ifdef X11GAMMA
 #include <X11/Xos.h>
 #include <X11/Xlib.h>
 #include <X11/Xutil.h>
 #include <X11/extensions/xf86vmode.h>
#endif

SDL_Surface *surface;
glwstate_t glw_state;
qboolean have_stencil = false;

char *displayname = NULL;
int screen = -1;

#ifdef X11GAMMA
Display *dpy;
XF86VidModeGamma x11_oldgamma;
#endif

/*
 * Initialzes the SDL OpenGL context
 */
int
GLimp_Init(void)
{
	if (!SDL_WasInit(SDL_INIT_VIDEO))
	{
		char driverName[64];

		if (SDL_Init(SDL_INIT_VIDEO) == -1)
		{
			ri.Con_Printf(PRINT_ALL, "Couldn't init SDL video: %s.\n",
					SDL_GetError());
			return false;
		}

		SDL_VideoDriverName(driverName, sizeof(driverName) - 1);
		ri.Con_Printf(PRINT_ALL, "SDL video driver is \"%s\".\n", driverName);
	}

	return true;
}

/*
 * Sets the window icon
 */
static void
SetSDLIcon()
{
	SDL_Surface *icon;
	SDL_Color color;
	Uint8 *ptr;
	int i;
	int mask;

	icon = SDL_CreateRGBSurface(SDL_SWSURFACE,
			q2icon_width, q2icon_height, 8,
			0, 0, 0, 0);

	if (icon == NULL)
	{
		return;
	}

	SDL_SetColorKey(icon, SDL_SRCCOLORKEY, 0);

	color.r = 255;
	color.g = 255;
	color.b = 255;

	SDL_SetColors(icon, &color, 0, 1);

	color.r = 0;
	color.g = 16;
	color.b = 0;

	SDL_SetColors(icon, &color, 1, 1);

	ptr = (Uint8 *)icon->pixels;

	for (i = 0; i < sizeof(q2icon_bits); i++)
	{
		for (mask = 1; mask != 0x100; mask <<= 1)
		{
			*ptr = (q2icon_bits[i] & mask) ? 1 : 0;
			ptr++;
		}
	}

	SDL_WM_SetIcon(icon, NULL);
	SDL_FreeSurface(icon);
}

/*
 * Sets the hardware gamma
 */
#ifdef X11GAMMA
void
UpdateHardwareGamma(void)
{
	float gamma;
	XF86VidModeGamma x11_gamma;

	gamma = vid_gamma->value;

	x11_gamma.red = gamma;
	x11_gamma.green = gamma;
	x11_gamma.blue = gamma;

	XF86VidModeSetGamma(dpy, screen, &x11_gamma);

	/* This forces X11 to update the gamma tables */
	XF86VidModeGetGamma(dpy, screen, &x11_gamma);
}

#else
void
UpdateHardwareGamma(void)
{
	float gamma;

	gamma = (vid_gamma->value);
	SDL_SetGamma(gamma, gamma, gamma);
}
#endif

/*
 * Initializes the OpenGL window
 */
static qboolean
GLimp_InitGraphics(qboolean fullscreen)
{
	int counter = 0;
	int flags;
	int stencil_bits;
	char title[24];

	if (surface && (surface->w == vid.width) && (surface->h == vid.height))
	{
		/* Are we running fullscreen? */
		int isfullscreen = (surface->flags & SDL_FULLSCREEN) ? 1 : 0;

		/* We should, but we don't */
		if (fullscreen != isfullscreen)
		{
			SDL_WM_ToggleFullScreen(surface);
		}

		/* Do we now? */
		isfullscreen = (surface->flags & SDL_FULLSCREEN) ? 1 : 0;

		if (fullscreen == isfullscreen)
		{
			return true;
		}
	}

	/* Is the surface used? */
	if (surface)
	{
		SDL_FreeSurface(surface);
	}

	/* Create the window */
	ri.Vid_NewWindow(vid.width, vid.height);

	SDL_GL_SetAttribute(SDL_GL_RED_SIZE, 8);
	SDL_GL_SetAttribute(SDL_GL_GREEN_SIZE, 8);
	SDL_GL_SetAttribute(SDL_GL_BLUE_SIZE, 8);
	SDL_GL_SetAttribute(SDL_GL_DEPTH_SIZE, 24);
	SDL_GL_SetAttribute(SDL_GL_DOUBLEBUFFER, 1);
	SDL_GL_SetAttribute(SDL_GL_STENCIL_SIZE, 8);

	/* Initiate the flags */
	flags = SDL_OPENGL;

	if (fullscreen)
	{
		flags |= SDL_FULLSCREEN;
	}

	/* Set the icon */
	SetSDLIcon();

	while (1)
	{
		if ((surface =
				 SDL_SetVideoMode(vid.width, vid.height, 0, flags)) == NULL)
		{
			if (counter == 1)
			{
				Sys_Error(PRINT_ALL, "Failed to revert to gl_mode 4. Exiting...\n");
				return false;
			}

			ri.Con_Printf(PRINT_ALL, "SDL SetVideoMode failed: %s\n",
					SDL_GetError());
			ri.Con_Printf(PRINT_ALL, "Reverting to gl_mode 4 (640x480) and windowed mode.\n");

			/* Try to recover */
			ri.Cvar_SetValue("gl_mode", 4);
			ri.Cvar_SetValue("vid_fullscreen", 0);
			vid.width = 640;
			vid.height = 480;

			counter++;
			continue;
		}
		else
		{
			break;
		}
	}

	/* Initialize the stencil buffer */
	if (!SDL_GL_GetAttribute(SDL_GL_STENCIL_SIZE, &stencil_bits))
	{
		ri.Con_Printf(PRINT_ALL, "Got %d bits of stencil.\n", stencil_bits);

		if (stencil_bits >= 1)
		{
			have_stencil = true;
		}
	}

	/* Initialize hardware gamma */
#ifdef X11GAMMA
	if ((dpy = XOpenDisplay(displayname)) == NULL)
	{
		ri.Con_Printf(PRINT_ALL, "Unable to open display.\n");
	}
	else
	{
		if (screen == -1)
		{
			screen = DefaultScreen(dpy);
		}

		gl_state.hwgamma = true;
		vid_gamma->modified = true;

		XF86VidModeGetGamma(dpy, screen, &x11_oldgamma);

		ri.Con_Printf(PRINT_ALL, "Using hardware gamma via X11.\n");
	}
#else
	gl_state.hwgamma = true;
	vid_gamma->modified = true;
	ri.Con_Printf(PRINT_ALL, "Using hardware gamma via SDL.\n");
#endif

	/* Window title */
	snprintf(title, sizeof(title), "Yamagi Quake II %4.2f", VERSION);
	SDL_WM_SetCaption(title, title);

	/* No cursor */
	SDL_ShowCursor(0);

	return true;
}

/*
 * Swaps the buffers to show the new frame
 */
void
GLimp_EndFrame(void)
{
	SDL_GL_SwapBuffers();
}

/*
 * Changes the video mode
 */
int
GLimp_SetMode(int *pwidth, int *pheight, int mode, qboolean fullscreen)
{
	ri.Con_Printf(PRINT_ALL, "setting mode %d:", mode);

	/* mode -1 is not in the vid mode table - so we keep the values in pwidth
	   and pheight and don't even try to look up the mode info */
	if ((mode != -1) && !ri.Vid_GetModeInfo(pwidth, pheight, mode))
	{
		ri.Con_Printf(PRINT_ALL, " invalid mode\n");
		return rserr_invalid_mode;
	}

	ri.Con_Printf(PRINT_ALL, " %d %d\n", *pwidth, *pheight);

	if (!GLimp_InitGraphics(fullscreen))
	{
		return rserr_invalid_mode;
	}

	return rserr_ok;
}

/*
 * Shuts the SDL render backend down
 */
void
GLimp_Shutdown(void)
{
	if (surface)
	{
		SDL_FreeSurface(surface);
	}

	surface = NULL;

	if (SDL_WasInit(SDL_INIT_EVERYTHING) == SDL_INIT_VIDEO)
	{
		SDL_Quit();
	}
	else
	{
		SDL_QuitSubSystem(SDL_INIT_VIDEO);
	}

#ifdef X11GAMMA
	if (gl_state.hwgamma == true)
	{
		XF86VidModeSetGamma(dpy, screen, &x11_oldgamma);

		/* This forces X11 to update the gamma tables */
		XF86VidModeGetGamma(dpy, screen, &x11_oldgamma);
	}
#endif

	gl_state.hwgamma = false;
}
<|MERGE_RESOLUTION|>--- conflicted
+++ resolved
@@ -29,21 +29,10 @@
 #include <GL/gl.h>
 
 #ifdef _WIN32
-<<<<<<< HEAD
- #include <SDL/SDL.h>
-#else
- #include <SDL.h>
-#endif
-
-#include <GL/gl.h>
-
-#include "../refresh/header/local.h"
-=======
 #include <SDL/SDL.h>
 #include "../windows/header/glwindow.h"
 #else
 #include <SDL.h>
->>>>>>> 1f6d0282
 #include "../unix/header/glwindow.h"
 #endif
 
